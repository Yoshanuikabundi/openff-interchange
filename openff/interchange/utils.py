--- conflicted
+++ resolved
@@ -94,11 +94,7 @@
 
 
 def compare_forcefields(ff1, ff2):
-<<<<<<< HEAD
-    """Compare dict representations of OpenFF ForceField objects fore equality."""
-=======
     """Compare dict representations of OpenFF ForceField objects for equality."""
->>>>>>> ea182bb7
     ff1 = _check_forcefield_dict(ff1)
     ff2 = _check_forcefield_dict(ff2)
 
